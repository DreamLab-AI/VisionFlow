<<<<<<< HEAD

# WebXR Graph Visualization of Logseq Knowledge Graphs with RAGFlow Integration

![WebXR Graph Visualization](https://github.com/user-attachments/assets/39dd3101-d616-46d6-8d7a-1d02998eb8d9)

Inspired by Prof Rob Aspin's work 
https://github.com/trebornipsa

Integrates Sonata rust wrapper for Piper
https://github.com/mush42/sonata

![P1080785_1728030359430_0](https://github.com/user-attachments/assets/3ecac4a3-95d7-4c75-a3b2-e93deee565d6)
=======
# WebXR Graph Visualisation of Logseq Knowledge Graphs with RAGFlow Integration

![WebXR Graph Visualization](https://github.com/user-attachments/assets/39dd3101-d616-46d6-8d7a-1d02998eb8d9)
>>>>>>> 288b1b3b

## Project Overview

The **WebXR Graph Visualization** project transforms a LogSeq personal knowledge base into an interactive 3D graph, accessible in mixed reality environments. The system automates the parsing of Markdown files from a privately hosted GitHub repository, enhances the content using the **Perplexity AI API**, and integrates with **RAGFlow** for AI-powered question answering. Processed changes are submitted back to the source repository as pull requests (PRs).

**Key Features:**

- **3D Visualization:** Dynamic representation of knowledge graph nodes and edges with real-time updates.
- **WebXR Compatibility:** Immersive exploration on Augmented Reality (AR) and Virtual Reality (VR) devices.
- **Efficient WebSocket Communication:** Facilitates dynamic node position updates and real-time interactions.
- **GPU Acceleration:** Enhances performance on both server and client sides using WebGPU.
- **Node Labels as Billboards:** Clear and interactive identification of nodes within the graph.
- **Integration with RAGFlow:** Enables AI-powered question answering directly within the graph interface.
- **Spacemouse Support:** Offers intuitive navigation within immersive environments.
- **Automatic GitHub PR Submissions:** Streamlines the process of updating processed content back to GitHub.
- **Comprehensive Metadata Management:** Handles both processed and raw JSON metadata for enhanced data representation.

## Architecture

<<<<<<< HEAD
The project comprises a **Rust-based server** running within a Docker container and a **JavaScript client-side application**. The architecture emphasizes GPU acceleration, efficient real-time updates, and immersive AR experiences.
=======
The project comprises a Rust-based server running in a Docker container and a JavaScript client-side application. The architecture supports GPU acceleration, efficient real-time updates, and immersive AR experiences.
>>>>>>> 288b1b3b

### Class Diagram

```mermaid
classDiagram
    class App {
        - websocketService: WebsocketService
        - graphDataManager: GraphDataManager
        - visualization: WebXRVisualization
        - chatManager: ChatManager
        - interface: Interface
        - ragflowService: RAGFlowService
        + start()
        - initializeEventListeners()
        - toggleFullscreen()
    }

    class WebsocketService {
        - socket: WebSocket
        - listeners: Object
        - reconnectAttempts: number
        - maxReconnectAttempts: number
        - reconnectInterval: number
        + connect()
        + on(event: string, callback: function)
        + emit(event: string, data: any)
        + send(data: object)
        - reconnect()
    }

    class GraphDataManager {
        - websocketService: WebsocketService
        - graphData: GraphData
        + requestInitialData()
        + updateGraphData(newData: GraphData)
        + getGraphData(): GraphData
    }

    class WebXRVisualization {
        - graphDataManager: GraphDataManager
        - scene: THREE.Scene
        - camera: THREE.PerspectiveCamera
        - renderer: THREE.WebGLRenderer
        - controls: OrbitControls
        - composer: EffectComposer
<<<<<<< HEAD
        - gpu: GPUUtilities (optional)
        - nodeMeshes: Map<string, THREE.Mesh>
        - edgeMeshes: Map<string, THREE.Line>
        - hologramGroup: THREE.Group
        - particleSystem: THREE.Points
        + initialize()
        + updateVisualization()
        - initThreeJS()
        - setupGPU()
        - initPostProcessing()
        - addLights()
        - createHologramStructure()
        - createParticleSystem()
        - onSelect(selectedObject: THREE.Object3D)
        - animate()
        - rotateHologram()
        - updateParticles()
        - onWindowResize()
        - getNodeColor(node: Node): THREE.Color
        - updateNodes(nodes: Node[])
    }

    class ChatManager {
        - websocketService: WebsocketService
        - ragflowService: RAGflowService
        + sendMessage(message: string)
        + receiveMessage()
        - handleIncomingMessage(message: string)
=======
        + initializeScene()
        + renderLoop()
        + handleUserInput()
        + updateGraph()
    }

    class ChatManager {
        - ragflowService: RAGFlowService
        - chatInterface: ChatInterface
        + sendMessage(message: string)
        + receiveResponse()
>>>>>>> 288b1b3b
    }

    class Interface {
        - chatManager: ChatManager
        - visualization: WebXRVisualization
<<<<<<< HEAD
        + handleUserInput(input: string)
        + displayChatMessage(message: string)
        - setupEventListeners()
        - renderUI()
=======
        + renderUI()
        + bindEvents()
>>>>>>> 288b1b3b
    }

    class RAGFlowService {
        - settings: Settings
        - apiClient: ApiClient
        + askQuestion(question: string): Promise<string>
        + processAnswer(answer: string): string
    }

    class GraphService {
        + build_graph(app_state: AppState): Result<GraphData, Box<dyn std::error::Error + Send + Sync>>
        + calculate_layout(gpu_compute: &GPUCompute, graph: &mut GraphData): Result<(), Box<dyn std::error::Error + Send + Sync>>
    }

    class PerplexityService {
        + process_markdown(file_content: &str, settings: &Settings, api_client: &dyn ApiClient): Result<String, PerplexityError>
        + process_markdown_block(input: &str, prompt: &str, topics: &[String], api_response: &str): String
    }

    class FileService {
        + process_files(github_files: Vec<GithubFile>, settings: &Settings, metadata_map: &mut HashMap<String, Metadata>): Result<Vec<ProcessedFile>, Box<dyn std::error::Error + Send + Sync>>
        + should_process_file(file: &GithubFile): bool
        + strip_double_brackets(content: &str): String
        + process_against_topics(content: &str, metadata_map: &HashMap<String, Metadata>): String
        + count_hyperlinks(content: &str): usize
        + count_topics(content: &str, metadata_map: &HashMap<String, Metadata>): HashMap<String, usize>
    }

    App --> WebsocketService
    App --> GraphDataManager
    App --> WebXRVisualization
    App --> ChatManager
    App --> Interface
    App --> RAGFlowService
    WebsocketService --> GraphDataManager
    GraphDataManager --> WebXRVisualization
    ChatManager --> RAGFlowService
    Interface --> ChatManager
    Interface --> WebXRVisualization
    App --> GraphService
    App --> PerplexityService
    App --> FileService
```

### Sequence Diagram

```mermaid
sequenceDiagram
    participant User
    participant Interface
    participant App
    participant WebsocketService
    participant GraphDataManager
    participant WebXRVisualization
    participant ChatManager
    participant RAGFlowService
    participant PerplexityService
    participant FileService
    participant GraphService
    participant APIClient
    participant GPUCompute

<<<<<<< HEAD
    rect rgba(200, 255, 200, 0.1)
        activate Server
        Server->>Server: Load env vars & settings (config.rs)
        alt Settings Load Error
            note right of Server: Error handling in main.rs
            Server-->>Client: Error Response (500)
            deactivate Server
        else Settings Loaded
            Server->>Server: Initialize AppState (app_state.rs)
            Server->>Server: Initialize GPUCompute (utils/gpu_compute.rs)
            alt GPU Initialization Error
                note right of Server: Fallback to CPU calculation
            end
            Server->>Server: initialize_graph_data (main.rs)
            Server->>FileService: fetch_and_process_files (services/file_service.rs)
            activate FileService
                FileService->>GitHub: fetch_files (RealGitHubService::fetch_files)
                activate GitHub
                    GitHub-->>FileService: Files or Error
                deactivate GitHub
                alt GitHub Error
                    FileService-->>Server: Error
                else Files Fetched
                    loop For each file
                        FileService->>FileService: should_process_file
                        alt File needs processing
                            FileService->>PerplexityAPI: process_file (services/perplexity_service.rs)
                            activate PerplexityAPI
                                PerplexityAPI->>PerplexityAPI: process_markdown (splits into blocks, calls API)
                                PerplexityAPI->>PerplexityAPI: call_perplexity_api (multiple times)
                                PerplexityAPI-->>FileService: Processed content or Error
                            deactivate PerplexityAPI
                            alt Perplexity Error
                                FileService-->>Server: Error
                            else Content Processed
                                FileService->>FileService: save_file_metadata (writes to /app/data/markdown)
                            end
                        end
                    end
                    FileService-->>Server: Processed files or Error
                end
            deactivate FileService
            alt File Processing Error
                Server-->>Server: Error
            else Files Processed Successfully
                Server->>GraphService: build_graph (services/graph_service.rs)
                activate GraphService
                    GraphService->>GraphService: Create nodes and edges
                    GraphService->>GPUCompute: calculate_layout (or CPU fallback)
                    activate GPUCompute
                        GPUCompute->>GPUCompute: set_graph_data
                        GPUCompute->>GPUCompute: compute_forces
                        GPUCompute->>GPUCompute: get_updated_positions
                        GPUCompute-->>GraphService: Updated node positions
                    deactivate GPUCompute
                    GraphService-->>Server: GraphData
                deactivate GraphService
                Server->>WebSocketManager: broadcast_graph_update (utils/websocket_manager.rs)
                activate WebSocketManager
                    WebSocketManager-->>Client: graph_update_message
                deactivate WebSocketManager
                Server-->>Client: Success Response
            end
        end
    end

    note right of Client: Initial load

    Client->>WebXRVisualization: initialize()
    activate WebXRVisualization
        WebXRVisualization->>GraphDataManager: requestInitialData()
        activate GraphDataManager
            GraphDataManager->>WebsocketService: subscribe()
            WebsocketService-->>GraphDataManager: Initial GraphData
            GraphDataManager-->>WebXRVisualization: Provide GraphData
        deactivate GraphDataManager
        WebXRVisualization->>WebXRVisualization: setupThreeJS()
        WebXRVisualization->>WebXRVisualization: renderScene()
    deactivate WebXRVisualization
    WebXRVisualization-->>Client: Render 3D Graph

    note right of Client: User interactions

    Client->>Interface: handleUserInput(input)
    Interface->>ChatManager: sendMessage(input)
    ChatManager->>RAGFlowIntegration: sendQuery(input)
    RAGFlowIntegration-->>ChatManager: AI Response
    ChatManager-->>Interface: Display AI Response
    Interface->>WebXRVisualization: updateGraphData(newData)
    WebXRVisualization-->>Client: Update Visualization

    note right of Client: User clicks "Refresh Graph"

    Client->>Server: POST /api/files/fetch (handlers/file_handler.rs)
    activate Server
        Server->>FileService: fetch_and_process_files (services/file_service.rs)
        activate FileService
            FileService->>GitHub: fetch_files (RealGitHubService::fetch_files)
            activate GitHub
                GitHub-->>FileService: Files or Error
            deactivate GitHub
            alt GitHub Error
                FileService-->>Server: Error
            else Files Fetched
                loop For each file
                    FileService->>FileService: should_process_file
                    alt File needs processing
                        FileService->>PerplexityAPI: process_file (services/perplexity_service.rs)
                        activate PerplexityAPI
                            PerplexityAPI->>PerplexityAPI: process_markdown (splits into blocks, calls API)
                            PerplexityAPI->>PerplexityAPI: call_perplexity_api (multiple times)
                            PerplexityAPI-->>FileService: Processed content or Error
                        deactivate PerplexityAPI
                        alt Perplexity Error
                            FileService-->>Server: Error
                        else Content Processed
                            FileService->>FileService: save_file_metadata (writes to /app/data/markdown)
                        end
                    end
                end
                FileService-->>Server: Processed files or Error
            end
        deactivate FileService
        alt File Processing Error
            Server->>WebSocketManager: broadcast_error_message (utils/websocket_manager.rs)
            activate WebSocketManager
                WebSocketManager-->>Client: error_message
            deactivate WebSocketManager
            Server-->>Client: Error Response
        else Files Processed Successfully
            Server->>GraphService: build_graph (services/graph_service.rs)
            activate GraphService
                GraphService->>GraphService: Create nodes and edges
                GraphService->>GPUCompute: calculate_layout (or CPU fallback)
                activate GPUCompute
                    GPUCompute->>GPUCompute: set_graph_data
                    GPUCompute->>GPUCompute: compute_forces
                    GPUCompute->>GPUCompute: get_updated_positions
                    GPUCompute-->>GraphService: Updated node positions
                deactivate GPUCompute
                GraphService-->>Server: GraphData
            deactivate GraphService
            Server->>WebSocketManager: broadcast_graph_update (utils/websocket_manager.rs)
            activate WebSocketManager
                WebSocketManager-->>Client: graph_update_message
            deactivate WebSocketManager
            Server-->>Client: Success Response
        end
    deactivate Server
    deactivate Client
=======
    User->>Interface: Initiates interaction (e.g., asks a question)
    Interface->>App: Forward user input
    App->>ChatManager: Process user input
    ChatManager->>RAGFlowService: Send question
    RAGFlowService->>APIClient: Send question to RAGFlow API
    APIClient-->>RAGFlowService: Receive AI response
    RAGFlowService->>ChatManager: Return AI response
    ChatManager-->>Interface: Display response
    Interface->>WebsocketService: Request data updates or initialisation
    WebsocketService->>GraphDataManager: Fetch initial graph data
    GraphDataManager->>GraphService: Invoke build_graph
    GraphService->>FileService: Read and process metadata
    FileService->>APIClient: (Optional) Fetch additional data if needed
    FileService-->>GraphService: Return processed files and metadata
    GraphService->>GraphDataManager: Return GraphData
    GraphDataManager-->>WebsocketService: Send graph data
    WebsocketService-->>App: Forward graph data
    App->>WebXRVisualization: Update visualization with new GraphData
    WebXRVisualization-->>User: Render updated 3D graph
    App->>PerplexityService: (If Perplexity processing is enabled)
    PerplexityService->>APIClient: Send content to Perplexity API
    APIClient-->>PerplexityService: Receive enhanced content
    PerplexityService->>FileService: Update Markdown content with AI enhancements
    FileService->>GraphService: Rebuild graph with updated content
    GraphService->>GPUCompute: Calculate force-directed layout using GPU
    GPUCompute-->>GraphService: Return layout data
    GraphService->>GraphDataManager: Return updated GraphData
    GraphDataManager-->>WebsocketService: Send updated graph data
    WebsocketService-->>App: Forward updated graph data
    App->>WebXRVisualization: Update visualization with new layout
    WebXRVisualization-->>User: Render updated 3D graph with new layout
>>>>>>> 288b1b3b
```

## Installation

### Prerequisites

<<<<<<< HEAD
Ensure that the following dependencies are installed on your system:

- **Rust** (version 1.70 or later)
- **Node.js** (version 14 or later)
- **Docker** (for containerization)
- **Git** (for version control)

### Setup

1. **Clone the Repository:**

    ```bash
    git clone https://github.com/yourusername/webxr-graph.git
    cd webxr-graph
    ```

2. **Configure Environment Variables:**

    Create a `.env` file in the root directory and populate it with your API keys and configurations.

=======
- **Rust** (version 1.70 or later)
- **Node.js** (version 14 or later)
- **Docker** (for containerisation)
- **Git** (for version control)

### Setup

1. **Clone the Repository:**

    ```bash
    git clone https://github.com/yourusername/webxr-graph.git
    cd webxr-graph
    ```

2. **Configure Environment Variables:**

    Create a `.env` file in the root directory and populate it with your API keys and configurations.

>>>>>>> 288b1b3b
    ```env
    PERPLEXITY_API_KEY=your_perplexity_api_key
    GITHUB_ACCESS_TOKEN=your_github_token
    RAGFLOW_API_KEY=your_ragflow_api_key
    RAGFLOW_API_BASE_URL=your_ragflow_base_url
    OPENAI_API_KEY=your_openai_api_key
<<<<<<< HEAD
    OPENAI_BASE_URL=https://api.openai.com/v1
    ```

    **Note:** Ensure that sensitive information like API keys is **never** hardcoded and is managed securely.

3. **Update Configuration File:**

    Ensure that `settings.toml` is correctly configured with the necessary fields. Refer to the [Settings Configuration](#settings-configuration) section for details.

4. **Build the Rust Server:**

    ```bash
    cargo build --release
    ```

5. **Run the Server Locally:**

    ```bash
    cargo run --release
    ```

6. **Start the Client Application:**

    Navigate to the client directory and install dependencies.

    ```bash
    cd client
    npm install
    npm start
    ```

7. **Building and Running with Docker:**

    Ensure Docker is installed and running on your system.

    ```bash
    ./launch-docker.sh
    ```

## Settings Configuration

The application relies on a `settings.toml` file for configuration. Below is an example configuration with explanations for each section.

```toml:settings.toml
# settings.toml

# Prompt for the AI assistant
prompt = """
You are an AI assistant building summaries of web links and text. You will visit any web links found in the text and integrate
a summary with web citations, aiming for up to two citations explicitly returned in context as raw web hyperlinks.
Ensure to return web links as citations separated by new lines.
You should aim to select one or more of these topics in this form appropriate to the created summary,
embedding the topic in Logseq double square brackets once in the returned text.
"""

# List of topics to embed in the summary
topics = [
    "Artificial Intelligence",
    "Machine Learning",
    "Rust Programming",
    "Web Development",
    "WebXR",
    "Three.js",
    "GPU Computing",
    "Graph Visualization",
    "Markdown Processing"
]

[perplexity]
perplexity_api_key = "your_perplexity_api_key"
perplexity_model = "llama-3.1-sonar-small-128k-online"
perplexity_api_base_url = "https://api.perplexity.ai/chat/completions"
perplexity_max_tokens = 4096
perplexity_temperature = 0.7
perplexity_top_p = 1.0
perplexity_presence_penalty = 0.0
perplexity_frequency_penalty = 0.0

[github]
github_access_token = "your_github_token"
github_owner = "your_github_owner"
github_repo = "your_github_repo"
github_directory = "your_github_directory"

[ragflow]
ragflow_api_key = "your_ragflow_api_key"
ragflow_api_base_url = "https://api.ragflow.com/v1"

[openai]
api_key = "your_openai_api_key"
base_url = "https://api.openai.com/v1"

# Default configurations (can be overridden by environment variables)
[default]
max_concurrent_requests = 5
max_retries = 3
retry_delay = 5
api_client_timeout = 30

[visualization]
node_color = "0x1A0B31"
edge_color = "0xff0000"
hologram_color = "0xFFD700"
node_size_scaling_factor = 1000
hologram_scale = 5
hologram_opacity = 0.1
edge_opacity = 0.3
label_font_size = 36
fog_density = 0.002
```

### Explanation of Configuration Sections

- **Prompt Section:**
  - Defines the system prompt for the AI assistant, guiding its behavior in summarizing content and embedding topics.
=======
    ```

3. **Update Configuration File:**

    Ensure that `settings.toml` is correctly configured with the necessary fields. Refer to the [Settings Configuration](#settings-configuration) section for details.

4. **Build the Rust Server:**

    ```bash
    cargo build --release
    ```

5. **Run the Server Locally:**

    ```bash
    cargo run --release
    ```

6. **Start the Client Application:**

    Navigate to the client directory and install dependencies.

    ```bash
    cd client
    npm install
    npm start
    ```

7. **Building and Running with Docker:**

    Ensure Docker is installed and running.

    ```bash
    ./launch-docker.sh
    ```

## Settings Configuration

The application relies on a `settings.toml` file for configuration. Below is an example configuration with explanations for each section.

```toml
# settings.toml

# Prompt for the AI assistant
prompt = """
You are an AI assistant building summaries of web links and text. You will visit any web links found in the text and integrate
a summary with web citations, aiming for up to two citations explicitly returned in context as raw web hyperlinks.
Ensure to return web links as citations separated by new lines.
You should aim to select one or more of these topics in this form appropriate to the created summary,
embedding the topic in Logseq double square brackets once in the returned text.
"""

# List of topics to embed in the summary
topics = [
    "Artificial Intelligence",
    "Machine Learning",
    "Rust Programming",
    "Web Development",
    "WebXR",
    "Three.js",
    "GPU Computing",
    "Graph Visualization",
    "Markdown Processing"
]

[perplexity]
perplexity_api_key = "your_perplexity_api_key"
perplexity_model = "llama-3.1-sonar-small-128k-online"
perplexity_api_base_url = "https://api.perplexity.ai/chat/completions"
perplexity_max_tokens = 4096
perplexity_temperature = 0.7
perplexity_top_p = 1.0
perplexity_presence_penalty = 0.0
perplexity_frequency_penalty = 0.0

[github]
github_access_token = "your_github_token"
github_owner = "your_github_owner"
github_repo = "your_github_repo"
github_directory = "your_github_directory"

[ragflow]
ragflow_api_key = "your_ragflow_api_key"
ragflow_api_base_url = "your_ragflow_base_url"

[openai]
api_key = "your_openai_api_key"
base_url = "https://api.openai.com/v1"

# Default configurations (can be overridden by environment variables)
[default]
max_concurrent_requests = 5
max_retries = 3
retry_delay = 5
api_client_timeout = 30

[visualization]
node_color = "0x1A0B31"
edge_color = "0xff0000"
hologram_color = "0xFFD700"
node_size_scaling_factor = 1000
hologram_scale = 5
hologram_opacity = 0.1
edge_opacity = 0.3
label_font_size = 36
fog_density = 0.002
```

### Explanation of Configuration Sections

- **Prompt Section:**
  - Defines the system prompt for the AI assistant, guiding its behaviour in summarising content and embedding topics.
>>>>>>> 288b1b3b

- **Topics:**
  - A list of topics that the AI assistant should focus on when generating summaries.

- **Perplexity:**
  - **perplexity_api_key:** Your API key for the Perplexity AI service.
  - **perplexity_model:** The model used by Perplexity for processing.
  - **perplexity_api_base_url:** The base URL for the Perplexity API.
  - **perplexity_max_tokens:** Maximum number of tokens to generate.
  - **perplexity_temperature, perplexity_top_p, perplexity_presence_penalty, perplexity_frequency_penalty:** Parameters controlling the randomness and creativity of the AI's responses.

- **GitHub:**
  - **github_access_token:** Your GitHub access token for repository interactions.
  - **github_owner:** Owner of the GitHub repository.
  - **github_repo:** Name of the GitHub repository.
  - **github_directory:** Directory within the repository to monitor and update.

- **RAGFlow:**
  - **ragflow_api_key:** API key for RAGFlow integration.
  - **ragflow_api_base_url:** Base URL for the RAGFlow API.

- **OpenAI:**
  - **api_key:** Your OpenAI API key for accessing OpenAI services.
  - **base_url:** Base URL for the OpenAI API.

- **Default:**
  - **max_concurrent_requests:** Maximum number of concurrent API requests.
  - **max_retries:** Number of retry attempts for failed requests.
  - **retry_delay:** Delay between retry attempts in seconds.
  - **api_client_timeout:** Timeout for API client requests in seconds.

- **Visualization:**
<<<<<<< HEAD
  - **node_color, edge_color, hologram_color:** Color codes for nodes, edges, and holograms in the visualization.
=======
  - **node_color, edge_color, hologram_color:** Colour codes for nodes, edges, and holograms in the visualization.
>>>>>>> 288b1b3b
  - **node_size_scaling_factor:** Scaling factor for node sizes.
  - **hologram_scale:** Scale factor for hologram visuals.
  - **hologram_opacity, edge_opacity:** Opacity levels for holograms and edges.
  - **label_font_size:** Font size for node labels.
  - **fog_density:** Density of fog effects in the visualization.

## Development Status

The project is under active development with recent and ongoing enhancements:

**Recent Improvements:**

- **Enhanced Test Coverage:** Comprehensive tests for both server and client components, ensuring reliability and facilitating future development.
- **Integration Tests:** Established end-to-end workflow tests to validate the complete application flow.
- **Mocking Enhancements:** Improved mocking for API interactions within `PerplexityService` and `RAGFlowService`.
- **GPU Compute Integration:** Successfully integrated GPUCompute for accelerated graph layout calculations using WebGPU.

**Ongoing Focus Areas:**

- **Optimizing WebGPU Integration:** Enhancing server-side graph computations for better performance using WebGPU.
- **Finalizing Perplexity Integration:** Ensuring seamless processing and enhancement of Markdown files via the Perplexity AI API.
- **Expanding Unit Tests:** Continuously improving test coverage to encompass all new features and components.
- **Performance Enhancements:** Further optimizing the Rust-based server for scalability and efficiency.
- **RAGFlow Integration Refinement:** Enhancing the integration with RAGFlow for more robust AI-powered question answering capabilities.

## Testing

<<<<<<< HEAD
Our test suite adheres to best practices for Test-Driven Development (TDD), ensuring robust and reliable application behavior through comprehensive coverage of both success and error scenarios.
=======
Our test suite adheres to best practices for Test-Driven Development (TDD), ensuring robust and reliable application behaviour through comprehensive coverage of both success and error scenarios.
>>>>>>> 288b1b3b

### Server-Side Tests (Rust)

Located in the `tests/server/` directory:

- `graph_service_test.rs`: Tests for graph building and management.
- `ragflow_service_test.rs`: Tests for RAGFlow integration.
- `perplexity_service_test.rs`: Tests for Perplexity API interactions.
- `file_service_test.rs`: Tests for GitHub file processing.

### Client-Side Tests (JavaScript)

Located in the `tests/client/` directory:

- `interface.test.js`: Tests for user interface components.
- `graphService.test.js`: Tests for client-side graph data management.
- `websocketService.test.js`: Tests for WebSocket communication.
- ... (additional client-side test files)

## Usage

### Running Locally

1. **Start the Rust Server:**

    ```bash
    cargo run --release
    ```

2. **Start the Client Application:**

    ```bash
    cd client
    npm install
    npm start
    ```

3. **Access the Application:**

    Navigate to `http://localhost:3000` in your web browser to interact with the 3D knowledge graph.

### Using Docker

1. **Build the Docker Image:**

    ```bash
    docker build -t webxr-graph-image .
    ```

2. **Run the Docker Container:**

    ```bash
    docker run -d \
      -p 8080:8080 \
<<<<<<< HEAD
      -e PERPLEXITY_API_KEY=your_perplexity_api_key \
      -e GITHUB_ACCESS_TOKEN=your_github_token \
      -e RAGFLOW_API_KEY=your_ragflow_api_key \
      -e RAGFLOW_API_BASE_URL=your_ragflow_base_url \
      -e OPENAI_API_KEY=your_openai_api_key \
      -e OPENAI_BASE_URL=https://api.openai.com/v1 \
      webxr-graph-image
    ```

    **Note:** Ensure that sensitive information like API keys are managed securely and not hardcoded within Docker images.

## Settings Configuration

The application relies on a `settings.toml` file for configuration. Below is an example configuration with explanations for each section.

```toml:settings.toml
# settings.toml

# Prompt for the AI assistant
prompt = """
You are an AI assistant building summaries of web links and text. You will visit any web links found in the text and integrate
a summary with web citations, aiming for up to two citations explicitly returned in context as raw web hyperlinks.
Ensure to return web links as citations separated by new lines.
You should aim to select one or more of these topics in this form appropriate to the created summary,
embedding the topic in Logseq double square brackets once in the returned text.
"""

# List of topics to embed in the summary
topics = [
    "Artificial Intelligence",
    "Machine Learning",
    "Rust Programming",
    "Web Development",
    "WebXR",
    "Three.js",
    "GPU Computing",
    "Graph Visualization",
    "Markdown Processing"
]

[perplexity]
perplexity_api_key = "your_perplexity_api_key"
perplexity_model = "llama-3.1-sonar-small-128k-online"
perplexity_api_base_url = "https://api.perplexity.ai/chat/completions"
perplexity_max_tokens = 4096
perplexity_temperature = 0.7
perplexity_top_p = 1.0
perplexity_presence_penalty = 0.0
perplexity_frequency_penalty = 0.0

[github]
github_access_token = "your_github_token"
github_owner = "your_github_owner"
github_repo = "your_github_repo"
github_directory = "your_github_directory"

[ragflow]
ragflow_api_key = "your_ragflow_api_key"
ragflow_api_base_url = "https://api.ragflow.com/v1"

[openai]
api_key = "your_openai_api_key"
base_url = "https://api.openai.com/v1"

# Default configurations (can be overridden by environment variables)
[default]
max_concurrent_requests = 5
max_retries = 3
retry_delay = 5
api_client_timeout = 30

[visualization]
node_color = "0x1A0B31"
edge_color = "0xff0000"
hologram_color = "0xFFD700"
node_size_scaling_factor = 1000
hologram_scale = 5
hologram_opacity = 0.1
edge_opacity = 0.3
label_font_size = 36
fog_density = 0.002
```

### Explanation of Configuration Sections

- **Prompt Section:**
  - Defines the system prompt for the AI assistant, guiding its behavior in summarizing content and embedding topics.

- **Topics:**
  - A list of topics that the AI assistant should focus on when generating summaries.

- **Perplexity:**
  - **perplexity_api_key:** Your API key for the Perplexity AI service.
  - **perplexity_model:** The model used by Perplexity for processing.
  - **perplexity_api_base_url:** The base URL for the Perplexity API.
  - **perplexity_max_tokens:** Maximum number of tokens to generate.
  - **perplexity_temperature, perplexity_top_p, perplexity_presence_penalty, perplexity_frequency_penalty:** Parameters controlling the randomness and creativity of the AI's responses.

- **GitHub:**
  - **github_access_token:** Your GitHub access token for repository interactions.
  - **github_owner:** Owner of the GitHub repository.
  - **github_repo:** Name of the GitHub repository.
  - **github_directory:** Directory within the repository to monitor and update.

- **RAGFlow:**
  - **ragflow_api_key:** API key for RAGFlow integration.
  - **ragflow_api_base_url:** Base URL for the RAGFlow API.

- **OpenAI:**
  - **api_key:** Your OpenAI API key for accessing OpenAI services.
  - **base_url:** Base URL for the OpenAI API.

- **Default:**
  - **max_concurrent_requests:** Maximum number of concurrent API requests.
  - **max_retries:** Number of retry attempts for failed requests.
  - **retry_delay:** Delay between retry attempts in seconds.
  - **api_client_timeout:** Timeout for API client requests in seconds.

- **Visualization:**
  - **node_color, edge_color, hologram_color:** Color codes for nodes, edges, and holograms in the visualization.
  - **node_size_scaling_factor:** Scaling factor for node sizes.
  - **hologram_scale:** Scale factor for hologram visuals.
  - **hologram_opacity, edge_opacity:** Opacity levels for holograms and edges.
  - **label_font_size:** Font size for node labels.
  - **fog_density:** Density of fog effects in the visualization.

## Development Status

The project is under active development with recent and ongoing enhancements:

**Recent Improvements:**

- **Enhanced Test Coverage:** Comprehensive tests for both server and client components, ensuring reliability and facilitating future development.
- **Integration Tests:** Established end-to-end workflow tests to validate the complete application flow.
- **Mocking Enhancements:** Improved mocking for API interactions within `PerplexityService` and `RAGFlowService`.
- **GPU Compute Integration:** Successfully integrated GPUCompute for accelerated graph layout calculations using WebGPU.

**Ongoing Focus Areas:**

- **Optimizing WebGPU Integration:** Enhancing server-side graph computations for better performance using WebGPU.
- **Finalizing Perplexity Integration:** Ensuring seamless processing and enhancement of Markdown files via the Perplexity AI API.
- **Expanding Unit Tests:** Continuously improving test coverage to encompass all new features and components.
- **Performance Enhancements:** Further optimizing the Rust-based server for scalability and efficiency.
- **RAGFlow Integration Refinement:** Enhancing the integration with RAGFlow for more robust AI-powered question answering capabilities.

## Testing

Our test suite adheres to best practices for Test-Driven Development (TDD), ensuring robust and reliable application behavior through comprehensive coverage of both success and error scenarios.

### Server-Side Tests (Rust)

Located in the `tests/server/` directory:

- `graph_service_test.rs`: Tests for graph building and management.
- `ragflow_service_test.rs`: Tests for RAGFlow integration.
- `perplexity_service_test.rs`: Tests for Perplexity API interactions.
- `file_service_test.rs`: Tests for GitHub file processing.

### Client-Side Tests (JavaScript)

Located in the `tests/client/` directory:

- `interface.test.js`: Tests for user interface components.
- `graphService.test.js`: Tests for client-side graph data management.
- `websocketService.test.js`: Tests for WebSocket communication.
- ... (additional client-side test files)

## Usage

### Running Locally

1. **Start the Rust Server:**

    ```bash
    cargo run --release
    ```

2. **Start the Client Application:**

    ```bash
    cd client
    npm install
    npm start
    ```

3. **Access the Application:**

    Navigate to `http://localhost:3000` in your web browser to interact with the 3D knowledge graph.

### Using Docker

1. **Build the Docker Image:**

    ```bash
    docker build -t webxr-graph-image .
    ```

2. **Run the Docker Container:**

    ```bash
    docker run -d \
      -p 8080:8080 \
      -e PERPLEXITY_API_KEY=your_perplexity_api_key \
      -e GITHUB_ACCESS_TOKEN=your_github_token \
      -e RAGFLOW_API_KEY=your_ragflow_api_key \
      -e RAGFLOW_API_BASE_URL=your_ragflow_base_url \
      -e OPENAI_API_KEY=your_openai_api_key \
      -e OPENAI_BASE_URL=https://api.openai.com/v1 \
=======
      -e OPENAI_API_KEY=your_openai_api_key \
>>>>>>> 288b1b3b
      webxr-graph-image
    ```

    **Note:** Ensure that sensitive information like API keys are managed securely and not hardcoded within Docker images.

## Contributing

Contributions are welcome! Please follow these steps to contribute:

1. **Fork the Repository:** Click the "Fork" button at the top right of this page to create your own fork.
2. **Clone Your Fork:**

    ```bash
    git clone https://github.com/yourusername/webxr-graph.git
    cd webxr-graph
    ```

3. **Create a New Branch:**

    ```bash
    git checkout -b feature/your-feature-name
    ```

4. **Make Your Changes:** Implement your feature or fix.
5. **Commit Your Changes:**

    ```bash
    git commit -m "Add feature: your feature description"
    ```

6. **Push to Your Fork:**

    ```bash
    git push origin feature/your-feature-name
    ```

7. **Create a Pull Request:** Navigate to your fork on GitHub and click the "Compare & pull request" button.

Please ensure that your contributions adhere to the project's coding standards and include relevant tests where applicable.

## License

This project is licensed under the [Creative Commons CC0 license](LICENSE).

## Acknowledgements

- **Perplexity AI:** For providing robust AI capabilities for content enhancement.
- **RAGFlow:** For enabling AI-powered question answering within the application.
- **LogSeq:** For facilitating powerful knowledge management through Markdown files.
<<<<<<< HEAD
- **Three.js & WebXR:** For enabling immersive 3D visualizations and mixed reality experiences.
- **Rust Community:** For creating a performant and reliable language ecosystem.
- **Docker:** For simplifying containerization and deployment processes.

---

## Troubleshooting Configuration Issues

If you encounter an error like:

```
Failed to load settings: missing field `api_key`
Error: Custom { kind: Other, error: "Failed to load settings: missing field `api_key`" }
```

It typically indicates a configuration mismatch. Here's how to resolve it:

1. **Verify `settings.toml` Structure:**

    Ensure that all `api_key` fields are nested under their respective sections. For example:

    ```toml
    [openai]
    api_key = "your_openai_api_key"
    base_url = "https://api.openai.com/v1"
    ```

2. **Check Environment Variables:**

    Ensure that your `.env` file or environment variables correctly override the necessary fields. Use the prefix and separators as defined in your configuration loader. For example:

    ```env
    APP_OPENAI__API_KEY=your_real_openai_api_key
    APP_RAGFLOW__RAGFLOW_API_KEY=your_real_ragflow_api_key
    ```

3. **Review `config.rs`:**

    Ensure that the `Settings` struct accurately reflects the structure of `settings.toml`. Each section should have its corresponding struct.

    ```rust
    #[derive(Debug, Deserialize, Clone)]
    pub struct Settings {
        pub perplexity: PerplexitySettings,
        pub github: GithubSettings,
        pub ragflow: RagFlowSettings,
        pub openai: OpenAISettings,
        pub visualization: VisualizationSettings,
        pub default: DefaultSettings,
    }
    ```

4. **Service Implementations:**

    Ensure that all services access `api_key` fields through their correct paths. For example, in `ragflow_service.rs`:

    ```rust
    pub struct RAGFlowService {
        client: Client,
        api_key: String,
        base_url: String,
        synthesizer: Arc<SonataSpeechSynthesizer>,
    }

    impl RAGFlowService {
        pub fn new(settings: &RagFlowSettings) -> Result<Self, RAGFlowError> {
            Ok(RAGFlowService {
                client: Client::new(),
                api_key: settings.ragflow_api_key.clone(),
                base_url: settings.ragflow_api_base_url.clone(),
                synthesizer: Arc::new(SonataSpeechSynthesizer::new(Path::new(&settings.voice_config_path))?),
            })
        }
    }
    ```

5. **Docker Configuration:**

    Ensure that `settings.toml` and `.env` are correctly included in the Docker image or passed as environment variables at runtime. Avoid hardcoding sensitive information within Dockerfiles.

    ```dockerfile
    # Stage 1: Build the Rust application
    FROM rust:1.70 AS builder

    WORKDIR /usr/src/app

    # Install system dependencies
    RUN apt-get update && apt-get install -y \
        build-essential \
        libssl-dev \
        pkg-config \
        && rm -rf /var/lib/apt/lists/*

    # Copy Cargo.toml and Cargo.lock
    COPY Cargo.toml Cargo.lock ./

    # Copy source code
    COPY src ./src

    # Build the application
    RUN cargo build --release

    # Stage 2: Create the final image
    FROM debian:buster-slim

    # Install runtime dependencies
    RUN apt-get update && apt-get install -y \
        ca-certificates \
        && rm -rf /var/lib/apt/lists/*

    # Copy the compiled binary from builder
    COPY --from=builder /usr/src/app/target/release/webxr-graph /usr/local/bin/webxr-graph

    # Copy configuration files
    COPY settings.toml ./

    # Set environment variables (optional)
    ENV ROCKET_ADDRESS=0.0.0.0
    ENV ROCKET_PORT=8080

    # Expose port
    EXPOSE 8080

    # Set the entrypoint
    ENTRYPOINT ["webxr-graph"]
    ```

    **Note:** Consider using Docker secrets or environment variables for managing sensitive data instead of including them in the image.

6. **Logging and Debugging:**

    Add debugging statements in `config.rs` to verify loaded configurations, ensuring sensitive information is masked.

    ```rust
    impl Settings {
        pub fn new() -> Result<Self, ConfigError> {
            let settings = Config::builder()
                .add_source(File::with_name("settings.toml").required(true))
                .add_source(Environment::with_prefix("APP").separator("__").try_parsing(true))
                .build()?
                .try_deserialize()?;

            // Debugging: Print loaded settings (exclude sensitive fields)
            debug!("Loaded settings: {:?}", settings);

            Ok(settings)
        }
    }

    // Implement Debug for OpenAISettings to mask api_key
    impl fmt::Debug for OpenAISettings {
        fn fmt(&self, f: &mut fmt::Formatter<'_>) -> fmt::Result {
            f.debug_struct("OpenAISettings")
                .field("api_key", &"***REDACTED***")
                .field("base_url", &self.base_url)
                .finish()
        }
    }
    ```
=======
- **Three.js & WebXR:** For enabling immersive 3D visualisations and mixed reality experiences.
- **Rust Community:** For creating a performant and reliable language ecosystem.
- **Docker:** For simplifying containerisation and deployment processes.

## Contact

For any questions or support, please open an issue on the [GitHub repository](https://github.com/yourusername/webxr-graph/issues) or contact the maintainer at [youremail@example.com](mailto:youremail@example.com).

---
```
>>>>>>> 288b1b3b
<|MERGE_RESOLUTION|>--- conflicted
+++ resolved
@@ -1,4 +1,3 @@
-<<<<<<< HEAD
 
 # WebXR Graph Visualization of Logseq Knowledge Graphs with RAGFlow Integration
 
@@ -11,11 +10,6 @@
 https://github.com/mush42/sonata
 
 ![P1080785_1728030359430_0](https://github.com/user-attachments/assets/3ecac4a3-95d7-4c75-a3b2-e93deee565d6)
-=======
-# WebXR Graph Visualisation of Logseq Knowledge Graphs with RAGFlow Integration
-
-![WebXR Graph Visualization](https://github.com/user-attachments/assets/39dd3101-d616-46d6-8d7a-1d02998eb8d9)
->>>>>>> 288b1b3b
 
 ## Project Overview
 
@@ -35,11 +29,7 @@
 
 ## Architecture
 
-<<<<<<< HEAD
 The project comprises a **Rust-based server** running within a Docker container and a **JavaScript client-side application**. The architecture emphasizes GPU acceleration, efficient real-time updates, and immersive AR experiences.
-=======
-The project comprises a Rust-based server running in a Docker container and a JavaScript client-side application. The architecture supports GPU acceleration, efficient real-time updates, and immersive AR experiences.
->>>>>>> 288b1b3b
 
 ### Class Diagram
 
@@ -85,7 +75,6 @@
         - renderer: THREE.WebGLRenderer
         - controls: OrbitControls
         - composer: EffectComposer
-<<<<<<< HEAD
         - gpu: GPUUtilities (optional)
         - nodeMeshes: Map<string, THREE.Mesh>
         - edgeMeshes: Map<string, THREE.Line>
@@ -114,33 +103,15 @@
         + sendMessage(message: string)
         + receiveMessage()
         - handleIncomingMessage(message: string)
-=======
-        + initializeScene()
-        + renderLoop()
-        + handleUserInput()
-        + updateGraph()
-    }
-
-    class ChatManager {
-        - ragflowService: RAGFlowService
-        - chatInterface: ChatInterface
-        + sendMessage(message: string)
-        + receiveResponse()
->>>>>>> 288b1b3b
     }
 
     class Interface {
         - chatManager: ChatManager
         - visualization: WebXRVisualization
-<<<<<<< HEAD
         + handleUserInput(input: string)
         + displayChatMessage(message: string)
         - setupEventListeners()
         - renderUI()
-=======
-        + renderUI()
-        + bindEvents()
->>>>>>> 288b1b3b
     }
 
     class RAGFlowService {
@@ -203,7 +174,6 @@
     participant APIClient
     participant GPUCompute
 
-<<<<<<< HEAD
     rect rgba(200, 255, 200, 0.1)
         activate Server
         Server->>Server: Load env vars & settings (config.rs)
@@ -354,46 +324,12 @@
         end
     deactivate Server
     deactivate Client
-=======
-    User->>Interface: Initiates interaction (e.g., asks a question)
-    Interface->>App: Forward user input
-    App->>ChatManager: Process user input
-    ChatManager->>RAGFlowService: Send question
-    RAGFlowService->>APIClient: Send question to RAGFlow API
-    APIClient-->>RAGFlowService: Receive AI response
-    RAGFlowService->>ChatManager: Return AI response
-    ChatManager-->>Interface: Display response
-    Interface->>WebsocketService: Request data updates or initialisation
-    WebsocketService->>GraphDataManager: Fetch initial graph data
-    GraphDataManager->>GraphService: Invoke build_graph
-    GraphService->>FileService: Read and process metadata
-    FileService->>APIClient: (Optional) Fetch additional data if needed
-    FileService-->>GraphService: Return processed files and metadata
-    GraphService->>GraphDataManager: Return GraphData
-    GraphDataManager-->>WebsocketService: Send graph data
-    WebsocketService-->>App: Forward graph data
-    App->>WebXRVisualization: Update visualization with new GraphData
-    WebXRVisualization-->>User: Render updated 3D graph
-    App->>PerplexityService: (If Perplexity processing is enabled)
-    PerplexityService->>APIClient: Send content to Perplexity API
-    APIClient-->>PerplexityService: Receive enhanced content
-    PerplexityService->>FileService: Update Markdown content with AI enhancements
-    FileService->>GraphService: Rebuild graph with updated content
-    GraphService->>GPUCompute: Calculate force-directed layout using GPU
-    GPUCompute-->>GraphService: Return layout data
-    GraphService->>GraphDataManager: Return updated GraphData
-    GraphDataManager-->>WebsocketService: Send updated graph data
-    WebsocketService-->>App: Forward updated graph data
-    App->>WebXRVisualization: Update visualization with new layout
-    WebXRVisualization-->>User: Render updated 3D graph with new layout
->>>>>>> 288b1b3b
 ```
 
 ## Installation
 
 ### Prerequisites
 
-<<<<<<< HEAD
 Ensure that the following dependencies are installed on your system:
 
 - **Rust** (version 1.70 or later)
@@ -414,33 +350,12 @@
 
     Create a `.env` file in the root directory and populate it with your API keys and configurations.
 
-=======
-- **Rust** (version 1.70 or later)
-- **Node.js** (version 14 or later)
-- **Docker** (for containerisation)
-- **Git** (for version control)
-
-### Setup
-
-1. **Clone the Repository:**
-
-    ```bash
-    git clone https://github.com/yourusername/webxr-graph.git
-    cd webxr-graph
-    ```
-
-2. **Configure Environment Variables:**
-
-    Create a `.env` file in the root directory and populate it with your API keys and configurations.
-
->>>>>>> 288b1b3b
     ```env
     PERPLEXITY_API_KEY=your_perplexity_api_key
     GITHUB_ACCESS_TOKEN=your_github_token
     RAGFLOW_API_KEY=your_ragflow_api_key
     RAGFLOW_API_BASE_URL=your_ragflow_base_url
     OPENAI_API_KEY=your_openai_api_key
-<<<<<<< HEAD
     OPENAI_BASE_URL=https://api.openai.com/v1
     ```
 
@@ -556,28 +471,97 @@
 
 - **Prompt Section:**
   - Defines the system prompt for the AI assistant, guiding its behavior in summarizing content and embedding topics.
-=======
-    ```
-
-3. **Update Configuration File:**
-
-    Ensure that `settings.toml` is correctly configured with the necessary fields. Refer to the [Settings Configuration](#settings-configuration) section for details.
-
-4. **Build the Rust Server:**
-
-    ```bash
-    cargo build --release
-    ```
-
-5. **Run the Server Locally:**
+
+- **Topics:**
+  - A list of topics that the AI assistant should focus on when generating summaries.
+
+- **Perplexity:**
+  - **perplexity_api_key:** Your API key for the Perplexity AI service.
+  - **perplexity_model:** The model used by Perplexity for processing.
+  - **perplexity_api_base_url:** The base URL for the Perplexity API.
+  - **perplexity_max_tokens:** Maximum number of tokens to generate.
+  - **perplexity_temperature, perplexity_top_p, perplexity_presence_penalty, perplexity_frequency_penalty:** Parameters controlling the randomness and creativity of the AI's responses.
+
+- **GitHub:**
+  - **github_access_token:** Your GitHub access token for repository interactions.
+  - **github_owner:** Owner of the GitHub repository.
+  - **github_repo:** Name of the GitHub repository.
+  - **github_directory:** Directory within the repository to monitor and update.
+
+- **RAGFlow:**
+  - **ragflow_api_key:** API key for RAGFlow integration.
+  - **ragflow_api_base_url:** Base URL for the RAGFlow API.
+
+- **OpenAI:**
+  - **api_key:** Your OpenAI API key for accessing OpenAI services.
+  - **base_url:** Base URL for the OpenAI API.
+
+- **Default:**
+  - **max_concurrent_requests:** Maximum number of concurrent API requests.
+  - **max_retries:** Number of retry attempts for failed requests.
+  - **retry_delay:** Delay between retry attempts in seconds.
+  - **api_client_timeout:** Timeout for API client requests in seconds.
+
+- **Visualization:**
+  - **node_color, edge_color, hologram_color:** Color codes for nodes, edges, and holograms in the visualization.
+  - **node_size_scaling_factor:** Scaling factor for node sizes.
+  - **hologram_scale:** Scale factor for hologram visuals.
+  - **hologram_opacity, edge_opacity:** Opacity levels for holograms and edges.
+  - **label_font_size:** Font size for node labels.
+  - **fog_density:** Density of fog effects in the visualization.
+
+## Development Status
+
+The project is under active development with recent and ongoing enhancements:
+
+**Recent Improvements:**
+
+- **Enhanced Test Coverage:** Comprehensive tests for both server and client components, ensuring reliability and facilitating future development.
+- **Integration Tests:** Established end-to-end workflow tests to validate the complete application flow.
+- **Mocking Enhancements:** Improved mocking for API interactions within `PerplexityService` and `RAGFlowService`.
+- **GPU Compute Integration:** Successfully integrated GPUCompute for accelerated graph layout calculations using WebGPU.
+
+**Ongoing Focus Areas:**
+
+- **Optimizing WebGPU Integration:** Enhancing server-side graph computations for better performance using WebGPU.
+- **Finalizing Perplexity Integration:** Ensuring seamless processing and enhancement of Markdown files via the Perplexity AI API.
+- **Expanding Unit Tests:** Continuously improving test coverage to encompass all new features and components.
+- **Performance Enhancements:** Further optimizing the Rust-based server for scalability and efficiency.
+- **RAGFlow Integration Refinement:** Enhancing the integration with RAGFlow for more robust AI-powered question answering capabilities.
+
+## Testing
+
+Our test suite adheres to best practices for Test-Driven Development (TDD), ensuring robust and reliable application behavior through comprehensive coverage of both success and error scenarios.
+
+### Server-Side Tests (Rust)
+
+Located in the `tests/server/` directory:
+
+- `graph_service_test.rs`: Tests for graph building and management.
+- `ragflow_service_test.rs`: Tests for RAGFlow integration.
+- `perplexity_service_test.rs`: Tests for Perplexity API interactions.
+- `file_service_test.rs`: Tests for GitHub file processing.
+
+### Client-Side Tests (JavaScript)
+
+Located in the `tests/client/` directory:
+
+- `interface.test.js`: Tests for user interface components.
+- `graphService.test.js`: Tests for client-side graph data management.
+- `websocketService.test.js`: Tests for WebSocket communication.
+- ... (additional client-side test files)
+
+## Usage
+
+### Running Locally
+
+1. **Start the Rust Server:**
 
     ```bash
     cargo run --release
     ```
 
-6. **Start the Client Application:**
-
-    Navigate to the client directory and install dependencies.
+2. **Start the Client Application:**
 
     ```bash
     cd client
@@ -585,19 +569,39 @@
     npm start
     ```
 
-7. **Building and Running with Docker:**
-
-    Ensure Docker is installed and running.
-
-    ```bash
-    ./launch-docker.sh
-    ```
+3. **Access the Application:**
+
+    Navigate to `http://localhost:3000` in your web browser to interact with the 3D knowledge graph.
+
+### Using Docker
+
+1. **Build the Docker Image:**
+
+    ```bash
+    docker build -t webxr-graph-image .
+    ```
+
+2. **Run the Docker Container:**
+
+    ```bash
+    docker run -d \
+      -p 8080:8080 \
+      -e PERPLEXITY_API_KEY=your_perplexity_api_key \
+      -e GITHUB_ACCESS_TOKEN=your_github_token \
+      -e RAGFLOW_API_KEY=your_ragflow_api_key \
+      -e RAGFLOW_API_BASE_URL=your_ragflow_base_url \
+      -e OPENAI_API_KEY=your_openai_api_key \
+      -e OPENAI_BASE_URL=https://api.openai.com/v1 \
+      webxr-graph-image
+    ```
+
+    **Note:** Ensure that sensitive information like API keys are managed securely and not hardcoded within Docker images.
 
 ## Settings Configuration
 
 The application relies on a `settings.toml` file for configuration. Below is an example configuration with explanations for each section.
 
-```toml
+```toml:settings.toml
 # settings.toml
 
 # Prompt for the AI assistant
@@ -640,7 +644,7 @@
 
 [ragflow]
 ragflow_api_key = "your_ragflow_api_key"
-ragflow_api_base_url = "your_ragflow_base_url"
+ragflow_api_base_url = "https://api.ragflow.com/v1"
 
 [openai]
 api_key = "your_openai_api_key"
@@ -668,218 +672,6 @@
 ### Explanation of Configuration Sections
 
 - **Prompt Section:**
-  - Defines the system prompt for the AI assistant, guiding its behaviour in summarising content and embedding topics.
->>>>>>> 288b1b3b
-
-- **Topics:**
-  - A list of topics that the AI assistant should focus on when generating summaries.
-
-- **Perplexity:**
-  - **perplexity_api_key:** Your API key for the Perplexity AI service.
-  - **perplexity_model:** The model used by Perplexity for processing.
-  - **perplexity_api_base_url:** The base URL for the Perplexity API.
-  - **perplexity_max_tokens:** Maximum number of tokens to generate.
-  - **perplexity_temperature, perplexity_top_p, perplexity_presence_penalty, perplexity_frequency_penalty:** Parameters controlling the randomness and creativity of the AI's responses.
-
-- **GitHub:**
-  - **github_access_token:** Your GitHub access token for repository interactions.
-  - **github_owner:** Owner of the GitHub repository.
-  - **github_repo:** Name of the GitHub repository.
-  - **github_directory:** Directory within the repository to monitor and update.
-
-- **RAGFlow:**
-  - **ragflow_api_key:** API key for RAGFlow integration.
-  - **ragflow_api_base_url:** Base URL for the RAGFlow API.
-
-- **OpenAI:**
-  - **api_key:** Your OpenAI API key for accessing OpenAI services.
-  - **base_url:** Base URL for the OpenAI API.
-
-- **Default:**
-  - **max_concurrent_requests:** Maximum number of concurrent API requests.
-  - **max_retries:** Number of retry attempts for failed requests.
-  - **retry_delay:** Delay between retry attempts in seconds.
-  - **api_client_timeout:** Timeout for API client requests in seconds.
-
-- **Visualization:**
-<<<<<<< HEAD
-  - **node_color, edge_color, hologram_color:** Color codes for nodes, edges, and holograms in the visualization.
-=======
-  - **node_color, edge_color, hologram_color:** Colour codes for nodes, edges, and holograms in the visualization.
->>>>>>> 288b1b3b
-  - **node_size_scaling_factor:** Scaling factor for node sizes.
-  - **hologram_scale:** Scale factor for hologram visuals.
-  - **hologram_opacity, edge_opacity:** Opacity levels for holograms and edges.
-  - **label_font_size:** Font size for node labels.
-  - **fog_density:** Density of fog effects in the visualization.
-
-## Development Status
-
-The project is under active development with recent and ongoing enhancements:
-
-**Recent Improvements:**
-
-- **Enhanced Test Coverage:** Comprehensive tests for both server and client components, ensuring reliability and facilitating future development.
-- **Integration Tests:** Established end-to-end workflow tests to validate the complete application flow.
-- **Mocking Enhancements:** Improved mocking for API interactions within `PerplexityService` and `RAGFlowService`.
-- **GPU Compute Integration:** Successfully integrated GPUCompute for accelerated graph layout calculations using WebGPU.
-
-**Ongoing Focus Areas:**
-
-- **Optimizing WebGPU Integration:** Enhancing server-side graph computations for better performance using WebGPU.
-- **Finalizing Perplexity Integration:** Ensuring seamless processing and enhancement of Markdown files via the Perplexity AI API.
-- **Expanding Unit Tests:** Continuously improving test coverage to encompass all new features and components.
-- **Performance Enhancements:** Further optimizing the Rust-based server for scalability and efficiency.
-- **RAGFlow Integration Refinement:** Enhancing the integration with RAGFlow for more robust AI-powered question answering capabilities.
-
-## Testing
-
-<<<<<<< HEAD
-Our test suite adheres to best practices for Test-Driven Development (TDD), ensuring robust and reliable application behavior through comprehensive coverage of both success and error scenarios.
-=======
-Our test suite adheres to best practices for Test-Driven Development (TDD), ensuring robust and reliable application behaviour through comprehensive coverage of both success and error scenarios.
->>>>>>> 288b1b3b
-
-### Server-Side Tests (Rust)
-
-Located in the `tests/server/` directory:
-
-- `graph_service_test.rs`: Tests for graph building and management.
-- `ragflow_service_test.rs`: Tests for RAGFlow integration.
-- `perplexity_service_test.rs`: Tests for Perplexity API interactions.
-- `file_service_test.rs`: Tests for GitHub file processing.
-
-### Client-Side Tests (JavaScript)
-
-Located in the `tests/client/` directory:
-
-- `interface.test.js`: Tests for user interface components.
-- `graphService.test.js`: Tests for client-side graph data management.
-- `websocketService.test.js`: Tests for WebSocket communication.
-- ... (additional client-side test files)
-
-## Usage
-
-### Running Locally
-
-1. **Start the Rust Server:**
-
-    ```bash
-    cargo run --release
-    ```
-
-2. **Start the Client Application:**
-
-    ```bash
-    cd client
-    npm install
-    npm start
-    ```
-
-3. **Access the Application:**
-
-    Navigate to `http://localhost:3000` in your web browser to interact with the 3D knowledge graph.
-
-### Using Docker
-
-1. **Build the Docker Image:**
-
-    ```bash
-    docker build -t webxr-graph-image .
-    ```
-
-2. **Run the Docker Container:**
-
-    ```bash
-    docker run -d \
-      -p 8080:8080 \
-<<<<<<< HEAD
-      -e PERPLEXITY_API_KEY=your_perplexity_api_key \
-      -e GITHUB_ACCESS_TOKEN=your_github_token \
-      -e RAGFLOW_API_KEY=your_ragflow_api_key \
-      -e RAGFLOW_API_BASE_URL=your_ragflow_base_url \
-      -e OPENAI_API_KEY=your_openai_api_key \
-      -e OPENAI_BASE_URL=https://api.openai.com/v1 \
-      webxr-graph-image
-    ```
-
-    **Note:** Ensure that sensitive information like API keys are managed securely and not hardcoded within Docker images.
-
-## Settings Configuration
-
-The application relies on a `settings.toml` file for configuration. Below is an example configuration with explanations for each section.
-
-```toml:settings.toml
-# settings.toml
-
-# Prompt for the AI assistant
-prompt = """
-You are an AI assistant building summaries of web links and text. You will visit any web links found in the text and integrate
-a summary with web citations, aiming for up to two citations explicitly returned in context as raw web hyperlinks.
-Ensure to return web links as citations separated by new lines.
-You should aim to select one or more of these topics in this form appropriate to the created summary,
-embedding the topic in Logseq double square brackets once in the returned text.
-"""
-
-# List of topics to embed in the summary
-topics = [
-    "Artificial Intelligence",
-    "Machine Learning",
-    "Rust Programming",
-    "Web Development",
-    "WebXR",
-    "Three.js",
-    "GPU Computing",
-    "Graph Visualization",
-    "Markdown Processing"
-]
-
-[perplexity]
-perplexity_api_key = "your_perplexity_api_key"
-perplexity_model = "llama-3.1-sonar-small-128k-online"
-perplexity_api_base_url = "https://api.perplexity.ai/chat/completions"
-perplexity_max_tokens = 4096
-perplexity_temperature = 0.7
-perplexity_top_p = 1.0
-perplexity_presence_penalty = 0.0
-perplexity_frequency_penalty = 0.0
-
-[github]
-github_access_token = "your_github_token"
-github_owner = "your_github_owner"
-github_repo = "your_github_repo"
-github_directory = "your_github_directory"
-
-[ragflow]
-ragflow_api_key = "your_ragflow_api_key"
-ragflow_api_base_url = "https://api.ragflow.com/v1"
-
-[openai]
-api_key = "your_openai_api_key"
-base_url = "https://api.openai.com/v1"
-
-# Default configurations (can be overridden by environment variables)
-[default]
-max_concurrent_requests = 5
-max_retries = 3
-retry_delay = 5
-api_client_timeout = 30
-
-[visualization]
-node_color = "0x1A0B31"
-edge_color = "0xff0000"
-hologram_color = "0xFFD700"
-node_size_scaling_factor = 1000
-hologram_scale = 5
-hologram_opacity = 0.1
-edge_opacity = 0.3
-label_font_size = 36
-fog_density = 0.002
-```
-
-### Explanation of Configuration Sections
-
-- **Prompt Section:**
   - Defines the system prompt for the AI assistant, guiding its behavior in summarizing content and embedding topics.
 
 - **Topics:**
@@ -1002,9 +794,6 @@
       -e RAGFLOW_API_BASE_URL=your_ragflow_base_url \
       -e OPENAI_API_KEY=your_openai_api_key \
       -e OPENAI_BASE_URL=https://api.openai.com/v1 \
-=======
-      -e OPENAI_API_KEY=your_openai_api_key \
->>>>>>> 288b1b3b
       webxr-graph-image
     ```
 
@@ -1021,9 +810,16 @@
     git clone https://github.com/yourusername/webxr-graph.git
     cd webxr-graph
     ```
+    ```bash
+    git clone https://github.com/yourusername/webxr-graph.git
+    cd webxr-graph
+    ```
 
 3. **Create a New Branch:**
 
+    ```bash
+    git checkout -b feature/your-feature-name
+    ```
     ```bash
     git checkout -b feature/your-feature-name
     ```
@@ -1034,9 +830,15 @@
     ```bash
     git commit -m "Add feature: your feature description"
     ```
+    ```bash
+    git commit -m "Add feature: your feature description"
+    ```
 
 6. **Push to Your Fork:**
 
+    ```bash
+    git push origin feature/your-feature-name
+    ```
     ```bash
     git push origin feature/your-feature-name
     ```
@@ -1054,7 +856,6 @@
 - **Perplexity AI:** For providing robust AI capabilities for content enhancement.
 - **RAGFlow:** For enabling AI-powered question answering within the application.
 - **LogSeq:** For facilitating powerful knowledge management through Markdown files.
-<<<<<<< HEAD
 - **Three.js & WebXR:** For enabling immersive 3D visualizations and mixed reality experiences.
 - **Rust Community:** For creating a performant and reliable language ecosystem.
 - **Docker:** For simplifying containerization and deployment processes.
@@ -1213,16 +1014,4 @@
                 .finish()
         }
     }
-    ```
-=======
-- **Three.js & WebXR:** For enabling immersive 3D visualisations and mixed reality experiences.
-- **Rust Community:** For creating a performant and reliable language ecosystem.
-- **Docker:** For simplifying containerisation and deployment processes.
-
-## Contact
-
-For any questions or support, please open an issue on the [GitHub repository](https://github.com/yourusername/webxr-graph/issues) or contact the maintainer at [youremail@example.com](mailto:youremail@example.com).
-
----
-```
->>>>>>> 288b1b3b
+    ```