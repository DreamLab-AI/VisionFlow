// src/services/ontology_reasoning_service.rs
//! Ontology Reasoning Service
//!
//! Provides complete OWL reasoning using CustomReasoner with caching and persistence.
//! Infers missing axioms, computes class hierarchies, and identifies disjoint classes.
//! All data is stored in Neo4j using Neo4jOntologyRepository.

use async_trait::async_trait;
use log::{debug, info, warn};
use serde::{Deserialize, Serialize};
use std::collections::{HashMap, HashSet};
use std::sync::Arc;
use std::time::Instant;
use tracing::instrument;

use crate::adapters::whelk_inference_engine::WhelkInferenceEngine; // Currently used for initialization only
use crate::ports::inference_engine::InferenceEngine;
use crate::ports::ontology_repository::{
    AxiomType, OntologyRepository, OntologyRepositoryError, OwlAxiom, OwlClass,
};
use crate::utils::time;

/// Inferred axiom with metadata about the inference process
#[derive(Debug, Clone, Serialize, Deserialize)]
pub struct InferredAxiom {
    pub id: String,
    pub ontology_id: String,
    pub axiom_type: String,  // "SubClassOf", "DisjointWith", "InverseOf"
    pub subject_iri: String,
    pub object_iri: Option<String>,
    pub property_iri: Option<String>,
    pub confidence: f32,
    pub inference_path: Vec<String>,
    pub user_defined: bool,
}

/// Class hierarchy representation
#[derive(Debug, Clone, Serialize, Deserialize)]
pub struct ClassHierarchy {
    pub root_classes: Vec<String>,
    pub hierarchy: HashMap<String, ClassNode>,
}

/// Node in the class hierarchy tree
#[derive(Debug, Clone, Serialize, Deserialize)]
pub struct ClassNode {
    pub iri: String,
    pub label: String,
    pub parent_iri: Option<String>,
    pub children_iris: Vec<String>,
    pub node_count: usize,
    pub depth: usize,
}

/// Pair of disjoint classes
#[derive(Debug, Clone, Serialize, Deserialize)]
pub struct DisjointPair {
    pub class_a: String,
    pub class_b: String,
    pub reason: String,
}

/// Cached inference result
#[derive(Debug, Clone, Serialize, Deserialize)]
struct InferenceCacheEntry {
    pub ontology_id: String,
    pub ontology_checksum: String,
    pub inferred_axioms: Vec<InferredAxiom>,
    pub timestamp: chrono::DateTime<chrono::Utc>,
    pub inference_time_ms: u64,
}

/// Ontology Reasoning Service with CustomReasoner integration
///
/// Uses CustomReasoner for actual inference operations. The WhelkInferenceEngine
/// is currently maintained for API compatibility but will be phased out.
/// All ontology data is persisted in Neo4j via Neo4jOntologyRepository.
pub struct OntologyReasoningService {
    inference_engine: Arc<WhelkInferenceEngine>, // Legacy - to be removed
    ontology_repo: Arc<dyn OntologyRepository>,
    cache: tokio::sync::RwLock<HashMap<String, InferenceCacheEntry>>,
}

impl OntologyReasoningService {
    /// Create a new OntologyReasoningService
    pub fn new(
        inference_engine: Arc<WhelkInferenceEngine>,
        ontology_repo: Arc<dyn OntologyRepository>,
    ) -> Self {
        info!("Initializing OntologyReasoningService");
        Self {
            inference_engine,
            ontology_repo,
            cache: tokio::sync::RwLock::new(HashMap::new()),
        }
    }

    /// Infer axioms from the ontology using CustomReasoner
    ///
    /// This method:
    /// 1. Loads ontology data from Neo4j
    /// 2. Runs CustomReasoner for EL++ inference
    /// 3. Caches results with checksum validation
    /// 4. Stores inferred axioms back to Neo4j
    ///
    /// # Arguments
    /// * `ontology_id` - Ontology identifier
    ///
    /// # Returns
    /// Vector of inferred axioms with confidence scores and inference paths
    #[instrument(skip(self), level = "info")]
    pub async fn infer_axioms(
        &self,
        ontology_id: &str,
    ) -> Result<Vec<InferredAxiom>, OntologyRepositoryError> {
        let start = Instant::now();
        info!("Starting axiom inference for ontology: {}", ontology_id);

        // Check cache first
        let checksum = self.calculate_ontology_checksum(ontology_id).await?;
        if let Some(cached) = self.get_cached_inference(ontology_id, &checksum).await {
            info!("Using cached inference results for {}", ontology_id);
            return Ok(cached.inferred_axioms);
        }

        // Load ontology data
        let classes = self.ontology_repo.get_classes().await?;
        let axioms = self.ontology_repo.get_axioms().await?;

        debug!(
            "Loaded {} classes and {} axioms for inference",
            classes.len(),
            axioms.len()
        );

        // Build ontology for reasoning
        use crate::reasoning::custom_reasoner::{Ontology, OWLClass};
        use std::collections::{HashMap, HashSet};

        let mut ontology = Ontology::default();
        for class in &classes {
            ontology.classes.insert(
                class.iri.clone(),
                OWLClass {
                    iri: class.iri.clone(),
                    label: class.label.clone(),
                    parent_class_iri: None,
                },
            );
        }

        // Build subclass relationships from axioms
        for axiom in &axioms {
            if matches!(axiom.axiom_type, AxiomType::SubClassOf) {
                ontology.subclass_of
                    .entry(axiom.subject.clone())
                    .or_insert_with(HashSet::new)
                    .insert(axiom.object.clone());
            }
        }

        // Run inference using CustomReasoner
        use crate::reasoning::custom_reasoner::{CustomReasoner, OntologyReasoner as _};
        let reasoner = CustomReasoner::new();
        let inference_results = reasoner.infer_axioms(&ontology)
            .map_err(|e| OntologyRepositoryError::InvalidData(format!("Inference error: {}", e)))?;

        // Convert inferred axioms to our format
        let mut inferred_axioms = Vec::new();
        for axiom in &inference_results {
            use crate::reasoning::custom_reasoner::AxiomType as CustomAxiomType;
            let axiom_type_str = match axiom.axiom_type {
                CustomAxiomType::SubClassOf => "SubClassOf",
                CustomAxiomType::DisjointWith => "DisjointWith",
                CustomAxiomType::EquivalentTo => "EquivalentTo",
                CustomAxiomType::FunctionalProperty => "FunctionalProperty",
            };

            let inferred = InferredAxiom {
                id: uuid::Uuid::new_v4().to_string(),
                ontology_id: ontology_id.to_string(),
                axiom_type: axiom_type_str.to_string(),
                subject_iri: axiom.subject.clone(),
                object_iri: axiom.object.clone(),
                property_iri: None,
                confidence: axiom.confidence,
                inference_path: vec![], // Inference path tracking deferred to future enhancement
                user_defined: false,
            };
            inferred_axioms.push(inferred);
        }

        // Store inferred axioms in database
        self.store_inferred_axioms(&inferred_axioms).await?;

        // Cache the results
        let cache_entry = InferenceCacheEntry {
            ontology_id: ontology_id.to_string(),
            ontology_checksum: checksum,
            inferred_axioms: inferred_axioms.clone(),
            timestamp: time::now(),
            inference_time_ms: start.elapsed().as_millis() as u64,
        };
        self.cache_inference_results(cache_entry).await;

        info!(
            "Inference complete: {} axioms inferred in {:?}ms",
            inferred_axioms.len(),
            start.elapsed().as_millis()
        );

        Ok(inferred_axioms)
    }

    /// Get the class hierarchy for an ontology
    ///
    /// # Arguments
    /// * `ontology_id` - Ontology identifier
    ///
    /// # Returns
    /// Complete class hierarchy with depth and node counts
    #[instrument(skip(self), level = "info")]
    pub async fn get_class_hierarchy(
        &self,
        ontology_id: &str,
    ) -> Result<ClassHierarchy, OntologyRepositoryError> {
        info!("Computing class hierarchy for ontology: {}", ontology_id);

        let classes = self.ontology_repo.get_classes().await?;
        let axioms = self.ontology_repo.get_axioms().await?;

        // Build parent-child relationships
        let mut parent_map: HashMap<String, Vec<String>> = HashMap::new();
        let mut child_map: HashMap<String, String> = HashMap::new();

        for axiom in &axioms {
            if axiom.axiom_type == AxiomType::SubClassOf {
                parent_map
                    .entry(axiom.object.clone())
                    .or_insert_with(Vec::new)
                    .push(axiom.subject.clone());
                child_map.insert(axiom.subject.clone(), axiom.object.clone());
            }
        }

        // Find root classes (classes with no parents)
        let all_iris: HashSet<String> = classes.iter().map(|c| c.iri.clone()).collect();
        let root_classes: Vec<String> = all_iris
            .iter()
            .filter(|iri| !child_map.contains_key(*iri))
            .cloned()
            .collect();

        // Build hierarchy nodes
        let mut hierarchy = HashMap::new();
        for class in &classes {
            let children = parent_map.get(&class.iri).cloned().unwrap_or_default();
            let parent = child_map.get(&class.iri).cloned();

            let node = ClassNode {
                iri: class.iri.clone(),
                label: class.label.clone().unwrap_or_else(|| class.iri.clone()),
                parent_iri: parent,
                children_iris: children.clone(),
                node_count: self.count_descendants(&children, &parent_map),
                depth: self.calculate_depth(&class.iri, &child_map),
            };
            hierarchy.insert(class.iri.clone(), node);
        }

        let class_hierarchy = ClassHierarchy {
            root_classes,
            hierarchy,
        };

        debug!(
            "Computed hierarchy with {} root classes and {} total nodes",
            class_hierarchy.root_classes.len(),
            class_hierarchy.hierarchy.len()
        );

        Ok(class_hierarchy)
    }

    /// Get disjoint class pairs
    ///
    /// # Arguments
    /// * `ontology_id` - Ontology identifier
    ///
    /// # Returns
    /// Vector of disjoint class pairs with explanations
    #[instrument(skip(self), level = "info")]
    pub async fn get_disjoint_classes(
        &self,
        ontology_id: &str,
    ) -> Result<Vec<DisjointPair>, OntologyRepositoryError> {
        info!("Finding disjoint classes for ontology: {}", ontology_id);

        let axioms = self.ontology_repo.get_axioms().await?;

        let mut disjoint_pairs = Vec::new();

        for axiom in &axioms {
            if axiom.axiom_type == AxiomType::DisjointWith {
                let pair = DisjointPair {
                    class_a: axiom.subject.clone(),
                    class_b: axiom.object.clone(),
                    reason: "Explicit DisjointWith axiom".to_string(),
                };
                disjoint_pairs.push(pair);
            }
        }

        debug!("Found {} disjoint class pairs", disjoint_pairs.len());

        Ok(disjoint_pairs)
    }

    /// Clear inference cache
    pub async fn clear_cache(&self) {
        let mut cache = self.cache.write().await;
        cache.clear();
        info!("Cleared inference cache");
    }

    /// Calculate ontology checksum for cache invalidation
    async fn calculate_ontology_checksum(
        &self,
        ontology_id: &str,
    ) -> Result<String, OntologyRepositoryError> {
        let classes = self.ontology_repo.get_classes().await?;
        let axioms = self.ontology_repo.get_axioms().await?;

        use blake3::Hasher;
        let mut hasher = Hasher::new();

        hasher.update(ontology_id.as_bytes());
        hasher.update(&classes.len().to_le_bytes());
        hasher.update(&axioms.len().to_le_bytes());

        for class in &classes {
            hasher.update(class.iri.as_bytes());
        }

        for axiom in &axioms {
            hasher.update(axiom.subject.as_bytes());
            hasher.update(axiom.object.as_bytes());
        }

        Ok(hasher.finalize().to_hex().to_string())
    }

    /// Get cached inference results if valid
    async fn get_cached_inference(
        &self,
        ontology_id: &str,
        checksum: &str,
    ) -> Option<InferenceCacheEntry> {
        let cache = self.cache.read().await;
        cache.get(ontology_id).and_then(|entry| {
            if entry.ontology_checksum == checksum {
                Some(entry.clone())
            } else {
                None
            }
        })
    }

    /// Cache inference results
    async fn cache_inference_results(&self, entry: InferenceCacheEntry) {
        let mut cache = self.cache.write().await;
        cache.insert(entry.ontology_id.clone(), entry);
    }

    /// Store inferred axioms in database
    async fn store_inferred_axioms(
        &self,
        axioms: &[InferredAxiom],
    ) -> Result<(), OntologyRepositoryError> {
        for axiom in axioms {
            let owl_axiom = OwlAxiom {
                id: None,
                axiom_type: self.string_to_axiom_type(&axiom.axiom_type),
                subject: axiom.subject_iri.clone(),
                object: axiom.object_iri.clone().unwrap_or_default(),
                annotations: HashMap::from([
                    ("inferred".to_string(), "true".to_string()),
                    ("confidence".to_string(), axiom.confidence.to_string()),
                ]),
            };

            // Store in owl_axioms table with user_defined=false
            // Note: The table doesn't have user_defined column yet,
            // we'll use annotations to track this
            self.ontology_repo.add_axiom(&owl_axiom).await?;
        }

        Ok(())
    }

    /// Convert axiom type enum to string
    fn axiom_type_to_string(&self, axiom_type: &AxiomType) -> String {
        match axiom_type {
            AxiomType::SubClassOf => "SubClassOf".to_string(),
            AxiomType::EquivalentClass => "EquivalentClass".to_string(),
            AxiomType::DisjointWith => "DisjointWith".to_string(),
            AxiomType::ObjectPropertyAssertion => "ObjectPropertyAssertion".to_string(),
            AxiomType::DataPropertyAssertion => "DataPropertyAssertion".to_string(),
        }
    }

    /// Convert string to axiom type enum
    fn string_to_axiom_type(&self, s: &str) -> AxiomType {
        match s {
            "SubClassOf" => AxiomType::SubClassOf,
            "EquivalentClass" => AxiomType::EquivalentClass,
            "DisjointWith" => AxiomType::DisjointWith,
            "ObjectPropertyAssertion" => AxiomType::ObjectPropertyAssertion,
            "DataPropertyAssertion" => AxiomType::DataPropertyAssertion,
            _ => AxiomType::SubClassOf, // default
        }
    }

    /// Count total descendants in hierarchy
    fn count_descendants(
        &self,
        children: &[String],
        parent_map: &HashMap<String, Vec<String>>,
    ) -> usize {
        let mut count = children.len();
        for child in children {
            if let Some(grandchildren) = parent_map.get(child) {
                count += self.count_descendants(grandchildren, parent_map);
            }
        }
        count
    }

    /// Calculate depth in hierarchy
    fn calculate_depth(&self, iri: &str, child_map: &HashMap<String, String>) -> usize {
        let mut depth = 0;
        let mut current = iri;

        while let Some(parent) = child_map.get(current) {
            depth += 1;
            current = parent;

            // Prevent infinite loops
            if depth > 100 {
                warn!("Possible cycle detected in hierarchy for {}", iri);
                break;
            }
        }

        depth
    }
}

// TODO: Update all tests to use Neo4j test containers
#[cfg(test)]
mod tests {
    use super::*;
    use std::collections::HashMap;

    // TODO: Update tests to use Neo4j test containers
    // #[tokio::test]
    // async fn test_create_service() {
    //     let engine = Arc::new(WhelkInferenceEngine::new());
    //     let repo = Arc::new(/* TODO: Use Neo4j test container */);
    //
    //     let service = OntologyReasoningService::new(engine, repo);
    //
    //     // Service should initialize without errors
    //     service.clear_cache().await;
    // }

    // #[tokio::test]
    // async fn test_hierarchy_depth_calculation() {
    //     let engine = Arc::new(WhelkInferenceEngine::new());
    //     let repo = Arc::new(/* TODO: Use Neo4j test container */);
    //
    //     let service = OntologyReasoningService::new(engine, repo);
    //
    //     let mut child_map = HashMap::new();
    //     child_map.insert("child".to_string(), "parent".to_string());
    //     child_map.insert("parent".to_string(), "grandparent".to_string());
    //
    //     let depth = service.calculate_depth("child", &child_map);
    //     assert_eq!(depth, 2);
    // }

<<<<<<< HEAD
    #[test]
    fn test_descendant_counting() {
        // Test is disabled until Neo4j test containers are available
        // Keeping the test logic for when we re-enable it
        let mut parent_map = HashMap::new();
        parent_map.insert(
            "parent".to_string(),
            vec!["child1".to_string(), "child2".to_string()],
        );
        parent_map.insert("child1".to_string(), vec!["grandchild".to_string()]);

        // This would require OntologyReasoningService instance
        // let count = service.count_descendants(
        //     &vec!["child1".to_string(), "child2".to_string()],
        //     &parent_map,
        // );
        //
        // // 2 children + 1 grandchild = 3 total descendants
        // assert_eq!(count, 3);
    }
}
=======
    // #[tokio::test]
    // async fn test_descendant_counting() {
    //     let engine = Arc::new(WhelkInferenceEngine::new());
    //     let repo = Arc::new(/* TODO: Use Neo4j test container */);
    //
    //     let service = OntologyReasoningService::new(engine, repo);
    //
    //     let mut parent_map = HashMap::new();
    //     parent_map.insert(
    //         "parent".to_string(),
    //         vec!["child1".to_string(), "child2".to_string()],
    //     );
    //     parent_map.insert("child1".to_string(), vec!["grandchild".to_string()]);
    //
    //     let count = service.count_descendants(
    //         &vec!["child1".to_string(), "child2".to_string()],
    //         &parent_map,
    //     );
    //
    //     // 2 children + 1 grandchild = 3 total descendants
    //     assert_eq!(count, 3);
    // }
// }
>>>>>>> 1b647a28
<|MERGE_RESOLUTION|>--- conflicted
+++ resolved
@@ -489,31 +489,9 @@
     //     assert_eq!(depth, 2);
     // }
 
-<<<<<<< HEAD
-    #[test]
-    fn test_descendant_counting() {
-        // Test is disabled until Neo4j test containers are available
-        // Keeping the test logic for when we re-enable it
-        let mut parent_map = HashMap::new();
-        parent_map.insert(
-            "parent".to_string(),
-            vec!["child1".to_string(), "child2".to_string()],
-        );
-        parent_map.insert("child1".to_string(), vec!["grandchild".to_string()]);
-
-        // This would require OntologyReasoningService instance
-        // let count = service.count_descendants(
-        //     &vec!["child1".to_string(), "child2".to_string()],
-        //     &parent_map,
-        // );
-        //
-        // // 2 children + 1 grandchild = 3 total descendants
-        // assert_eq!(count, 3);
-    }
-}
-=======
     // #[tokio::test]
     // async fn test_descendant_counting() {
+    //     // Test disabled until Neo4j test containers are available
     //     let engine = Arc::new(WhelkInferenceEngine::new());
     //     let repo = Arc::new(/* TODO: Use Neo4j test container */);
     //
@@ -534,5 +512,4 @@
     //     // 2 children + 1 grandchild = 3 total descendants
     //     assert_eq!(count, 3);
     // }
-// }
->>>>>>> 1b647a28
+}