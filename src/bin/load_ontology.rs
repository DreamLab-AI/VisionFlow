--- conflicted
+++ resolved
@@ -1,127 +1,107 @@
-// src/bin/load_ontology.rs
-//! Ontology Loader Binary
-//!
-//! Loads OWL ontology data from GitHub repository markdown files
-<<<<<<< HEAD
-//! and populates the Neo4j database.
-=======
-//! and populates the Neo4j graph database.
->>>>>>> 1b647a28
-
-use std::sync::Arc;
-use std::collections::HashMap;
-use log::info;
-
-<<<<<<< HEAD
-use webxr::adapters::neo4j_ontology_repository::Neo4jOntologyRepository;
-=======
-use webxr::adapters::neo4j_ontology_repository::{Neo4jOntologyRepository, Neo4jOntologyConfig};
->>>>>>> 1b647a28
-use webxr::services::parsers::ontology_parser::OntologyParser;
-use webxr::ports::ontology_repository::{OntologyRepository, OwlClass, OwlProperty, PropertyType, OwlAxiom, AxiomType};
-
-#[tokio::main]
-async fn main() -> Result<(), Box<dyn std::error::Error>> {
-    // Initialize logging
-    env_logger::init();
-
-    info!("Starting ontology loader...");
-
-    // 1. Initialize repository
-<<<<<<< HEAD
-    use webxr::adapters::neo4j_ontology_repository::Neo4jOntologyConfig;
-
-    let config = Neo4jOntologyConfig::default();
-    let neo4j_uri = config.uri.clone();
-    info!("Connecting to Neo4j at {}", neo4j_uri);
-
-    let ontology_repo: Arc<dyn OntologyRepository> = Arc::new(
-=======
-    let neo4j_uri = env::var("NEO4J_URI").unwrap_or_else(|_| "bolt://localhost:7687".to_string());
-    let neo4j_user = env::var("NEO4J_USER").unwrap_or_else(|_| "neo4j".to_string());
-    let neo4j_password = env::var("NEO4J_PASSWORD").expect("NEO4J_PASSWORD must be set");
-    let neo4j_database = env::var("NEO4J_DATABASE").unwrap_or_else(|_| "neo4j".to_string());
-
-    info!("Connecting to Neo4j at: {}", neo4j_uri);
-
-    let config = Neo4jOntologyConfig {
-        uri: neo4j_uri,
-        user: neo4j_user,
-        password: neo4j_password,
-        database: neo4j_database,
-    };
-
-    let ontology_repo = Arc::new(
->>>>>>> 1b647a28
-        Neo4jOntologyRepository::new(config).await?
-    );
-
-    // 2. Initialize parser
-    let _parser = OntologyParser::new();
-
-    // 3. Load sample ontology data for testing
-    info!("Loading sample ontology classes...");
-
-    // Create sample OWL classes for testing
-    let sample_classes = vec![
-        ("mv:Person", "Person", "A human individual", vec![]),
-        ("mv:Company", "Company", "A business organization", vec!["mv:Concept".to_string()]),
-        ("mv:Project", "Project", "A collaborative endeavor", vec!["mv:Concept".to_string()]),
-        ("mv:Concept", "Concept", "An abstract idea", vec![]),
-        ("mv:Technology", "Technology", "A technical tool or system", vec![]),
-    ];
-
-    let mut total_classes = 0;
-
-    for (iri, label, desc, parents) in sample_classes {
-        let class = OwlClass {
-            iri: iri.to_string(),
-            label: Some(label.to_string()),
-            description: Some(desc.to_string()),
-            parent_classes: parents,
-            properties: HashMap::new(),
-            source_file: None,
-            markdown_content: None,
-            file_sha1: None,
-            last_synced: None,
-        };
-
-        ontology_repo.add_owl_class(&class).await?;
-        total_classes += 1;
-        info!("Saved class: {} ({})", label, iri);
-    }
-
-    // 4. Create sample properties
-    info!("Creating sample properties...");
-    let prop = OwlProperty {
-        iri: "mv:worksAt".to_string(),
-        label: Some("works at".to_string()),
-        property_type: PropertyType::ObjectProperty,
-        domain: vec!["mv:Person".to_string()],
-        range: vec!["mv:Company".to_string()],
-    };
-    ontology_repo.add_owl_property(&prop).await?;
-
-    // 5. Create sample axioms
-    info!("Creating sample axioms...");
-    let axiom = OwlAxiom {
-        id: None,
-        axiom_type: AxiomType::SubClassOf,
-        subject: "mv:Company".to_string(),
-        object: "mv:Concept".to_string(),
-        annotations: HashMap::new(),
-    };
-    ontology_repo.add_axiom(&axiom).await?;
-
-    // 6. Verify data
-    let all_classes = ontology_repo.get_classes().await?;
-    info!("\nOntology loaded successfully!");
-    info!("Classes: {}", all_classes.len());
-<<<<<<< HEAD
-    info!("Neo4j Database: {}", neo4j_uri);
-=======
-    info!("Stored in Neo4j graph database");
->>>>>>> 1b647a28
-
-    Ok(())
-}
+// src/bin/load_ontology.rs
+//! Ontology Loader Binary
+//!
+//! Loads OWL ontology data from GitHub repository markdown files
+//! and populates the Neo4j graph database.
+
+use std::sync::Arc;
+use std::collections::HashMap;
+use log::info;
+
+use webxr::adapters::neo4j_ontology_repository::{Neo4jOntologyRepository, Neo4jOntologyConfig};
+use webxr::services::parsers::ontology_parser::OntologyParser;
+use webxr::ports::ontology_repository::{OntologyRepository, OwlClass, OwlProperty, PropertyType, OwlAxiom, AxiomType};
+
+#[tokio::main]
+async fn main() -> Result<(), Box<dyn std::error::Error>> {
+    // Initialize logging
+    env_logger::init();
+
+    info!("Starting ontology loader...");
+
+    // 1. Initialize repository
+    use std::env;
+
+    let neo4j_uri = env::var("NEO4J_URI").unwrap_or_else(|_| "bolt://localhost:7687".to_string());
+    let neo4j_user = env::var("NEO4J_USER").unwrap_or_else(|_| "neo4j".to_string());
+    let neo4j_password = env::var("NEO4J_PASSWORD").expect("NEO4J_PASSWORD must be set");
+    let neo4j_database = env::var("NEO4J_DATABASE").unwrap_or_else(|_| "neo4j".to_string());
+
+    info!("Connecting to Neo4j at: {}", neo4j_uri);
+
+    let config = Neo4jOntologyConfig {
+        uri: neo4j_uri.clone(),
+        user: neo4j_user,
+        password: neo4j_password,
+        database: neo4j_database,
+    };
+
+    let ontology_repo = Arc::new(
+        Neo4jOntologyRepository::new(config).await?
+    );
+
+    // 2. Initialize parser
+    let _parser = OntologyParser::new();
+
+    // 3. Load sample ontology data for testing
+    info!("Loading sample ontology classes...");
+
+    // Create sample OWL classes for testing
+    let sample_classes = vec![
+        ("mv:Person", "Person", "A human individual", vec![]),
+        ("mv:Company", "Company", "A business organization", vec!["mv:Concept".to_string()]),
+        ("mv:Project", "Project", "A collaborative endeavor", vec!["mv:Concept".to_string()]),
+        ("mv:Concept", "Concept", "An abstract idea", vec![]),
+        ("mv:Technology", "Technology", "A technical tool or system", vec![]),
+    ];
+
+    let mut total_classes = 0;
+
+    for (iri, label, desc, parents) in sample_classes {
+        let class = OwlClass {
+            iri: iri.to_string(),
+            label: Some(label.to_string()),
+            description: Some(desc.to_string()),
+            parent_classes: parents,
+            properties: HashMap::new(),
+            source_file: None,
+            markdown_content: None,
+            file_sha1: None,
+            last_synced: None,
+        };
+
+        ontology_repo.add_owl_class(&class).await?;
+        total_classes += 1;
+        info!("Saved class: {} ({})", label, iri);
+    }
+
+    // 4. Create sample properties
+    info!("Creating sample properties...");
+    let prop = OwlProperty {
+        iri: "mv:worksAt".to_string(),
+        label: Some("works at".to_string()),
+        property_type: PropertyType::ObjectProperty,
+        domain: vec!["mv:Person".to_string()],
+        range: vec!["mv:Company".to_string()],
+    };
+    ontology_repo.add_owl_property(&prop).await?;
+
+    // 5. Create sample axioms
+    info!("Creating sample axioms...");
+    let axiom = OwlAxiom {
+        id: None,
+        axiom_type: AxiomType::SubClassOf,
+        subject: "mv:Company".to_string(),
+        object: "mv:Concept".to_string(),
+        annotations: HashMap::new(),
+    };
+    ontology_repo.add_axiom(&axiom).await?;
+
+    // 6. Verify data
+    let all_classes = ontology_repo.get_classes().await?;
+    info!("\nOntology loaded successfully!");
+    info!("Classes: {}", all_classes.len());
+    info!("Stored in Neo4j graph database at: {}", neo4j_uri);
+
+    Ok(())
+}