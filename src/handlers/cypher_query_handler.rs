--- conflicted
+++ resolved
@@ -184,11 +184,7 @@
         Ok(Err(e)) => {
             warn!("❌ Cypher query failed: {}", e);
             HttpResponse::BadRequest().json(ErrorResponse {
-<<<<<<< HEAD
-                error: "Internal server error".to_string(),
-=======
                 error: "Query Failed".to_string(),
->>>>>>> 4260c386
                 message: format!("Failed to execute query: {}", e),
             })
         }
